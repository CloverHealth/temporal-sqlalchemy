machine:
  python:
    # Using 3.5.1 for now since 3.5.2 is much slower to install.
    # Watch for official support here: https://circleci.com/docs/build-image-trusty/
    version: 3.5.1

dependencies:
  pre:
    - pip install -U pip
    - python setup.py develop

test:
  override:
<<<<<<< HEAD
    - python setup.py test
=======
    - py.test -r w tests --junitxml=$CIRCLE_TEST_REPORTS/temporal-sqlalchemy.xml
    - flake8
>>>>>>> 0ba5f149
<|MERGE_RESOLUTION|>--- conflicted
+++ resolved
@@ -11,9 +11,4 @@
 
 test:
   override:
-<<<<<<< HEAD
     - python setup.py test
-=======
-    - py.test -r w tests --junitxml=$CIRCLE_TEST_REPORTS/temporal-sqlalchemy.xml
-    - flake8
->>>>>>> 0ba5f149
