import itertools
import typing
import uuid
import warnings

import sqlalchemy as sa
import sqlalchemy.dialects.postgresql as sap
import sqlalchemy.event as event
import sqlalchemy.ext.declarative as declarative
import sqlalchemy.orm as orm

from temporal_sqlalchemy import nine, util
from temporal_sqlalchemy.bases import (
    T_PROPS,
    Clocked,
    TemporalOption,
    TemporalActivityMixin,
    EntityClock,
    TemporalProperty)


def temporal_map(*track, mapper: orm.Mapper, activity_class=None, schema=None):
    assert 'vclock' not in track

    cls = mapper.class_
    entity_table = mapper.local_table
    # get things defined on Temporal:
    tracked_props = frozenset(
        mapper.get_property(prop) for prop in track
    )
    # make sure all temporal properties have active_history (always loaded)
    for prop in tracked_props:
        getattr(cls, prop.key).impl.active_history = True

    schema = schema or entity_table.schema

    clock_table = build_clock_table(
        entity_table,
        entity_table.metadata,
        schema,
        activity_class
    )
    clock_properties = {
        'entity': orm.relationship(
            lambda: cls, backref=orm.backref('clock', lazy='dynamic')
        ),
        'entity_first_tick': orm.relationship(
            lambda: cls,
            backref=orm.backref(
                'first_tick',
                primaryjoin=sa.and_(
                    clock_table.join(entity_table).onclause,
                    clock_table.c.tick == 1
                ),
                innerjoin=True,
                uselist=False,  # single record
                viewonly=True  # view only
            )
        ),
        'entity_latest_tick': orm.relationship(
            lambda: cls,
            backref=orm.backref(
                'latest_tick',
                primaryjoin=sa.and_(
                    clock_table.join(entity_table).onclause,
                    entity_table.c.vclock == clock_table.c.tick
                ),
                innerjoin=True,
                uselist=False,  # single record
                viewonly=True  # view only
            )
        ),
        '__table__': clock_table
    }  # used to construct a new clock model for this entity

    if activity_class:
        # create a relationship to the activity from the clock model
        backref_name = '%s_clock' % entity_table.name
        clock_properties['activity'] = \
            orm.relationship(lambda: activity_class, backref=backref_name)

    clock_model = build_clock_class(cls.__name__,
                                    entity_table.metadata,
                                    clock_properties)

    history_models = {
        p: build_history_class(cls, p, schema)
        for p in tracked_props
    }

    cls.temporal_options = TemporalOption(
        temporal_props=tracked_props,
        history_models=history_models,
        clock_model=clock_model,
        activity_cls=activity_class
    )

    event.listen(cls, 'init', init_clock)


def init_clock(obj: Clocked, args, kwargs):
    kwargs.setdefault('vclock', 1)
    initial_tick = obj.temporal_options.clock_model(
        tick=kwargs['vclock'],
        entity=obj,
    )

    if obj.temporal_options.activity_cls and 'activity' not in kwargs:
        raise ValueError(
            "%r missing keyword argument: activity" % obj.__class__)

    if 'activity' in kwargs:
        initial_tick.activity = kwargs.pop('activity')

    materialize_defaults(obj, kwargs)


def materialize_defaults(obj: Clocked, kwargs):
    """Add the first clock tick when initializing.
            Note: Special case for non-server side defaults"""
    # Note this block is because sqlalchemy doesn't materialize default
    # values on instances until after a flush but we need defaults & nulls
    # before flush so we can have a consistent history
    warnings.warn("this method is unnecessary with recent sqlalchemy changes",
                  PendingDeprecationWarning)
    to_materialize = {
        prop for prop in obj.temporal_options.history_models.keys()
        if prop.key not in kwargs
        and getattr(prop.class_attribute, 'default', None) is not None
    }
    for prop in to_materialize:
        if callable(prop.class_attribute.default.arg):
            value = prop.class_attribute.default.arg(obj)
        else:
            value = prop.class_attribute.default.arg
        setattr(obj, prop.key, value)


def defaults_safety(*track, mapper):
    warnings.warn("these caveats are temporary", PendingDeprecationWarning)
    local_props = {mapper.get_property(prop) for prop in track}
    for prop in local_props:
        if isinstance(prop, orm.RelationshipProperty):
            continue
        assert all(col.onupdate is None for col in prop.columns), \
            '%r has onupdate' % prop
        assert all(col.server_default is None for col in prop.columns), \
            '%r has server_default' % prop
        assert all(col.server_onupdate is None for col in prop.columns), \
            '%r has server_onupdate' % prop


# TODO kwargs to override default clock table and history tables prefix
def add_clock(*props: typing.Iterable[str],  # noqa: C901
              activity_cls: nine.Type[TemporalActivityMixin] = None,
              temporal_schema: typing.Optional[str] = None):
    """Decorator to add clock and history to an orm model."""

    def make_temporal(cls: nine.Type[Clocked]):
        assert issubclass(cls, Clocked), "add temporal.Clocked to %r" % cls
        mapper = cls.__mapper__
<<<<<<< HEAD
        defaults_safety(*props, mapper=mapper)
        temporal_map(*props,
                     mapper=mapper,
                     activity_class=activity_cls,
                     schema=temporal_schema)
=======

        local_props = {mapper.get_property(prop) for prop in props}
        for prop in local_props:
            assert all(col.onupdate is None for col in prop.columns), \
                '%r has onupdate' % prop
            assert all(col.server_default is None for col in prop.columns), \
                '%r has server_default' % prop
            assert all(col.server_onupdate is None for col in prop.columns), \
                '%r has server_onupdate' % prop

        relationship_props = set()
        for prop in mapper.relationships:
            # TODO: there has got to be a better way
            if 'temporal_on' in prop.info:
                assert hasattr(cls, prop.info['temporal_on']), \
                    '%r is missing a property %s' % (
                        cls, prop.info['temporal_on'])
                assert isinstance(
                    mapper.get_property(prop.info['temporal_on']),
                    orm.ColumnProperty), \
                    '%r has %s but it is not a Column' % (
                        cls, prop.info['temporal_on'])
                relationship_props.add(prop)

        # make sure all temporal properties have active_history (always loaded)
        for prop in local_props | relationship_props:
            getattr(cls, prop.key).impl.active_history = True

        entity_table = mapper.local_table
        entity_table_name = entity_table.name
        schema = temporal_schema or entity_table.schema
        clock_table_name = truncate_identifier("%s_clock" % entity_table_name)

        history_tables = {
            p: build_history_class(cls, p, schema)
            for p in local_props | relationship_props
        }

        clock_properties = dict(
            __tablename__=clock_table_name,

            entity_id=sa.Column(sa.ForeignKey(cls.id), nullable=False),
            entity=orm.relationship(
                cls, backref=orm.backref("clock", lazy='dynamic')),
        )

        tick_entity_constraint_name = truncate_identifier(
            '%s_tick_entity_id_key' % clock_table_name
        )
        table_args = [
            sa.UniqueConstraint('tick', 'entity_id',
                                name=tick_entity_constraint_name)
        ]

        if activity_cls is not None:
            backref_name = '%s_clock' % entity_table_name
            clock_properties['activity_id'] = sa.Column(
                sa.ForeignKey(activity_cls.id), nullable=False)
            clock_properties['activity'] = orm.relationship(
                activity_cls, backref=backref_name)
            table_args.append(sa.UniqueConstraint('entity_id', 'activity_id'))

        table_args.append({'schema': schema})
        clock_properties['__table_args__'] = tuple(table_args)

        clock_table = build_clock_class(
            cls.__name__, cls.metadata, clock_properties)
        # Add relationships for the latest and first clock ticks. These are
        # often accessed in list views and should be eagerly joined on when
        # doing so like this: `query.options(orm.joinedload('latest_tick'))`
        latest_tick = orm.relationship(
            clock_table,
            primaryjoin=sa.and_(cls.id == clock_table.entity_id,
                                cls.vclock == clock_table.tick),
            innerjoin=True,
            uselist=False,  # We are looking up a single child record
        )
        mapper.add_property('latest_tick', latest_tick)

        first_tick = orm.relationship(
            clock_table,
            primaryjoin=sa.and_(cls.id == clock_table.entity_id,
                                clock_table.tick == 1),
            innerjoin=True,
            uselist=False,  # We are looking up a single child record
        )
        mapper.add_property('first_tick', first_tick)

        temporal_options = ClockedOption(
            temporal_props=local_props | relationship_props,
            history_models=history_tables,
            clock_model=clock_table,
            activity_cls=activity_cls,
        )
        cls.temporal_options = temporal_options
        event.listen(cls, 'init', init_clock)

>>>>>>> 426b3032
        return cls

    return make_temporal


def build_clock_class(
        name: str,
        metadata: sa.MetaData,
        props: typing.Dict) -> nine.Type[EntityClock]:
    base_classes = (
        EntityClock,
        declarative.declarative_base(metadata=metadata),
    )
    return type('%sClock' % name, base_classes, props)


def build_clock_table(entity_table: sa.Table,
                      metadata: sa.MetaData,
                      schema: str,
                      activity_class=None) -> sa.Table:
    clock_table_name = util.truncate_identifier(
        "%s_clock" % entity_table.name)
    clock_table = sa.Table(
        clock_table_name,
        metadata,
        sa.Column('tick',
                  sa.Integer,
                  primary_key=True,
                  autoincrement=False),
        sa.Column('timestamp',
                  sa.DateTime(True),
                  server_default=sa.func.current_timestamp()),
        schema=schema)

    entity_keys = set()
    for fk in util.foreign_key_to(entity_table, primary_key=True):
        # this is done to support arbitrary primary key shape on entity
        clock_table.append_column(fk)
        entity_keys.add(fk.key)

    if activity_class:
        activity_keys = set()
        # support arbitrary shaped activity primary keys
        for fk in util.foreign_key_to(activity_class.__table__,
                                      prefix='activity',
                                      nullable=False):
            clock_table.append_column(fk)
            activity_keys.add(fk.key)
        # ensure we have DB constraint on clock <> activity uniqueness
        clock_table.append_constraint(
            sa.UniqueConstraint(*(entity_keys | activity_keys))
        )

    return clock_table


def build_history_class(
        cls: declarative.DeclarativeMeta,
        prop: T_PROPS,
        schema: str = None) -> nine.Type[TemporalProperty]:
    """build a sqlalchemy model for given prop"""
    class_name = "%s%s_%s" % (cls.__name__, 'History', prop.key)
    table = build_history_table(cls, prop, schema)
    base_classes = (
        TemporalProperty,
        declarative.declarative_base(metadata=table.metadata),
    )
    class_attrs = {
        '__table__': table,
        'entity': orm.relationship(
            lambda: cls,
            backref=orm.backref('%s_history' % prop.key, lazy='dynamic')
        ),
    }

    if isinstance(prop, orm.RelationshipProperty):
        class_attrs[prop.key] = orm.relationship(
            prop.argument,
            lazy='noload')

    model = type(class_name, base_classes, class_attrs)
    return model


def _generate_history_table_name(local_table: sa.Table,
                                 cols: typing.Iterable[sa.Column]) -> str:
    base_name = '%s_history' % local_table.name
    sort_col_names = sorted(col.key for col in cols)

    return "%s_%s" % (base_name, "_".join(sort_col_names))


@nine.singledispatch
def _exclusion_in(type_, name) -> typing.Tuple:
    return name, '='


@_exclusion_in.register(sap.UUID)
def _(type_, name):
    return sa.cast(sa.text(name), sap.TEXT), '='


def build_history_table(
        cls: declarative.DeclarativeMeta,
        prop: T_PROPS,
        schema: str = None) -> sa.Table:
    """build a sql alchemy table for given prop"""
    if isinstance(prop, orm.RelationshipProperty):
        columns = [util.copy_column(column) for column in prop.local_columns]
    else:
        columns = [util.copy_column(column) for column in prop.columns]

    local_table = cls.__table__
    table_name = util.truncate_identifier(
        _generate_history_table_name(local_table, columns)
    )
    entity_foreign_keys = list(util.foreign_key_to(local_table))
    entity_constraints = [
        _exclusion_in(fk.type, fk.key)
        for fk in entity_foreign_keys
    ]

    constraints = [
        sa.Index(
            util.truncate_identifier('%s_effective_idx' % table_name),
            'effective',
            postgresql_using='gist'
        ),
        sap.ExcludeConstraint(
            *itertools.chain(entity_constraints, [('vclock', '&&')]),
            name=util.truncate_identifier('%s_excl_vclock' % table_name)
        ),
        sap.ExcludeConstraint(
            *itertools.chain(entity_constraints, [('effective', '&&')]),
            name=util.truncate_identifier('%s_excl_effective' % table_name)
        ),
    ]

    return sa.Table(
        table_name,
        local_table.metadata,
        sa.Column('id',
                  sap.UUID(as_uuid=True),
                  default=uuid.uuid4,
                  primary_key=True),
        sa.Column('effective',
                  sap.TSTZRANGE,
                  default=util.effective_now,
                  nullable=False),
        sa.Column('vclock', sap.INT4RANGE, nullable=False),
        *itertools.chain(entity_foreign_keys, columns, constraints),
        schema=schema or local_table.schema,
        keep_existing=True
    )  # memoization ftw<|MERGE_RESOLUTION|>--- conflicted
+++ resolved
@@ -159,111 +159,11 @@
     def make_temporal(cls: nine.Type[Clocked]):
         assert issubclass(cls, Clocked), "add temporal.Clocked to %r" % cls
         mapper = cls.__mapper__
-<<<<<<< HEAD
         defaults_safety(*props, mapper=mapper)
         temporal_map(*props,
                      mapper=mapper,
                      activity_class=activity_cls,
                      schema=temporal_schema)
-=======
-
-        local_props = {mapper.get_property(prop) for prop in props}
-        for prop in local_props:
-            assert all(col.onupdate is None for col in prop.columns), \
-                '%r has onupdate' % prop
-            assert all(col.server_default is None for col in prop.columns), \
-                '%r has server_default' % prop
-            assert all(col.server_onupdate is None for col in prop.columns), \
-                '%r has server_onupdate' % prop
-
-        relationship_props = set()
-        for prop in mapper.relationships:
-            # TODO: there has got to be a better way
-            if 'temporal_on' in prop.info:
-                assert hasattr(cls, prop.info['temporal_on']), \
-                    '%r is missing a property %s' % (
-                        cls, prop.info['temporal_on'])
-                assert isinstance(
-                    mapper.get_property(prop.info['temporal_on']),
-                    orm.ColumnProperty), \
-                    '%r has %s but it is not a Column' % (
-                        cls, prop.info['temporal_on'])
-                relationship_props.add(prop)
-
-        # make sure all temporal properties have active_history (always loaded)
-        for prop in local_props | relationship_props:
-            getattr(cls, prop.key).impl.active_history = True
-
-        entity_table = mapper.local_table
-        entity_table_name = entity_table.name
-        schema = temporal_schema or entity_table.schema
-        clock_table_name = truncate_identifier("%s_clock" % entity_table_name)
-
-        history_tables = {
-            p: build_history_class(cls, p, schema)
-            for p in local_props | relationship_props
-        }
-
-        clock_properties = dict(
-            __tablename__=clock_table_name,
-
-            entity_id=sa.Column(sa.ForeignKey(cls.id), nullable=False),
-            entity=orm.relationship(
-                cls, backref=orm.backref("clock", lazy='dynamic')),
-        )
-
-        tick_entity_constraint_name = truncate_identifier(
-            '%s_tick_entity_id_key' % clock_table_name
-        )
-        table_args = [
-            sa.UniqueConstraint('tick', 'entity_id',
-                                name=tick_entity_constraint_name)
-        ]
-
-        if activity_cls is not None:
-            backref_name = '%s_clock' % entity_table_name
-            clock_properties['activity_id'] = sa.Column(
-                sa.ForeignKey(activity_cls.id), nullable=False)
-            clock_properties['activity'] = orm.relationship(
-                activity_cls, backref=backref_name)
-            table_args.append(sa.UniqueConstraint('entity_id', 'activity_id'))
-
-        table_args.append({'schema': schema})
-        clock_properties['__table_args__'] = tuple(table_args)
-
-        clock_table = build_clock_class(
-            cls.__name__, cls.metadata, clock_properties)
-        # Add relationships for the latest and first clock ticks. These are
-        # often accessed in list views and should be eagerly joined on when
-        # doing so like this: `query.options(orm.joinedload('latest_tick'))`
-        latest_tick = orm.relationship(
-            clock_table,
-            primaryjoin=sa.and_(cls.id == clock_table.entity_id,
-                                cls.vclock == clock_table.tick),
-            innerjoin=True,
-            uselist=False,  # We are looking up a single child record
-        )
-        mapper.add_property('latest_tick', latest_tick)
-
-        first_tick = orm.relationship(
-            clock_table,
-            primaryjoin=sa.and_(cls.id == clock_table.entity_id,
-                                clock_table.tick == 1),
-            innerjoin=True,
-            uselist=False,  # We are looking up a single child record
-        )
-        mapper.add_property('first_tick', first_tick)
-
-        temporal_options = ClockedOption(
-            temporal_props=local_props | relationship_props,
-            history_models=history_tables,
-            clock_model=clock_table,
-            activity_cls=activity_cls,
-        )
-        cls.temporal_options = temporal_options
-        event.listen(cls, 'init', init_clock)
-
->>>>>>> 426b3032
         return cls
 
     return make_temporal
@@ -289,9 +189,12 @@
     clock_table = sa.Table(
         clock_table_name,
         metadata,
+        sa.Column('id',
+                  sap.UUID(as_uuid=True),
+                  default=uuid.uuid4,
+                  primary_key=True),
         sa.Column('tick',
                   sa.Integer,
-                  primary_key=True,
                   autoincrement=False),
         sa.Column('timestamp',
                   sa.DateTime(True),
@@ -299,10 +202,18 @@
         schema=schema)
 
     entity_keys = set()
-    for fk in util.foreign_key_to(entity_table, primary_key=True):
+    for fk in util.foreign_key_to(entity_table):
         # this is done to support arbitrary primary key shape on entity
         clock_table.append_column(fk)
         entity_keys.add(fk.key)
+
+    tick_entity_unique_name = util.truncate_identifier(
+        '%s_tick_entity_id_key' % clock_table_name
+    )
+    clock_table.append_constraint(
+        sa.UniqueConstraint(*(entity_keys | {'tick'}),
+                            name=tick_entity_unique_name)
+    )
 
     if activity_class:
         activity_keys = set()
