--- conflicted
+++ resolved
@@ -1,9 +1,5 @@
-<<<<<<< HEAD
 import datetime
 import itertools
-=======
-import datetime as dt
->>>>>>> 8192a788
 import uuid
 import typing
 
@@ -296,7 +292,6 @@
         ),
     ]
 
-<<<<<<< HEAD
     foreign_key = getattr(prop.parent.class_, 'id')  # TODO make this support different shape pks
     return sa.Table(table_name, prop.parent.class_.metadata,
                     sa.Column('id', sap.UUID(as_uuid=True), default=uuid.uuid4, primary_key=True),
@@ -305,21 +300,4 @@
                     sa.Column('entity_id', sa.ForeignKey(foreign_key)),
                     *itertools.chain(columns, constraints),
                     schema=schema or local_table.schema,
-                    keep_existing=True)  # memoization ftw
-=======
-    # TODO: make this support different shape pks
-    foreign_key = getattr(cls, 'id')
-    return sa.Table(
-        table_name,
-        prop.parent.class_.metadata,
-        sa.Column('id', sap.UUID(as_uuid=True),
-                  default=uuid.uuid4, primary_key=True),
-        sa.Column('effective', sap.TSTZRANGE,
-                  default=effective_now, nullable=False),
-        sa.Column('vclock', sap.INT4RANGE, nullable=False),
-        sa.Column('entity_id', sa.ForeignKey(foreign_key)),
-        *columns,
-        *constraints,
-        schema=schema or local_table.schema,
-        keep_existing=True)  # memoization ftw
->>>>>>> 8192a788
+                    keep_existing=True)  # memoization ftw