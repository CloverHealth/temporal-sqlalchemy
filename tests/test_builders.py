--- conflicted
+++ resolved
@@ -4,15 +4,11 @@
 
 import temporal_sqlalchemy as temporal
 from temporal_sqlalchemy.clock import (
-<<<<<<< HEAD
     build_history_table,
     build_history_class,
     build_clock_class,
     build_clock_table)
-=======
-    build_history_table, build_history_class, build_clock_class)
 from temporal_sqlalchemy.core import TemporalModel
->>>>>>> 426b3032
 
 from . import models
 
@@ -65,8 +61,9 @@
 
     assert clock.__name__ == 'TestingClock'
     assert issubclass(clock, temporal.EntityClock)
+    actual_primary_keys = [k.name for k in sa_inspect(clock).primary_key]
+    assert actual_primary_keys == ['id']
 
-<<<<<<< HEAD
 
 @pytest.mark.parametrize('table,expected_name,expected_cols,activity_class', (
     (
@@ -78,7 +75,7 @@
             schema='bare_table_test_schema'
         ),
         'bare_table_single_pk_no_activity_clock',
-        {'tick', 'timestamp', 'entity_id'},
+        {'id', 'tick', 'timestamp', 'entity_id'},
         None
     ),
     (
@@ -91,7 +88,7 @@
             schema='bare_table_test_schema'
         ),
         'bare_table_compositve_pk_no_activity_clock',
-        {'tick', 'timestamp', 'entity_num_id', 'entity_text_id'},
+        {'id', 'tick', 'timestamp', 'entity_num_id', 'entity_text_id'},
         None
     ),
     (
@@ -103,7 +100,7 @@
             schema='bare_table_test_schema'
         ),
         'bare_table_single_pk_with_activity_clock',
-        {'tick', 'timestamp', 'entity_id', 'activity_id'},
+        {'id', 'tick', 'timestamp', 'entity_id', 'activity_id'},
         models.Activity
     ),
     (
@@ -116,7 +113,7 @@
             schema='bare_table_test_schema'
         ),
         'bare_table_compositve_pk_with_activity_clock',
-        {'tick', 'timestamp', 'entity_num_id', 'entity_text_id', 'activity_id'},
+        {'id', 'tick', 'timestamp', 'entity_num_id', 'entity_text_id', 'activity_id'},
         models.Activity
     )
 ))
@@ -135,8 +132,4 @@
         if activity_class:
             assert foreign_key.references(activity_class.__table__) or references_entity
         else:
-            assert references_entity
-=======
-    actual_primary_keys = [k.name for k in sa_inspect(clock).primary_key]
-    assert actual_primary_keys == ['id']
->>>>>>> 426b3032
+            assert references_entity