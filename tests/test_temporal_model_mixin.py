import datetime

import pytest
import sqlalchemy as sa
import sqlalchemy.exc as sa_exc
import temporal_sqlalchemy as temporal

from . import shared, models


def test_declaration_check():
    with pytest.raises(AssertionError):
        class Error(models.Base, temporal.TemporalModel):
            __tablename__ = 'new_style_temporal_model'
            __table_args__ = {'schema': models.SCHEMA}

            id = models.auto_uuid()
            description = sa.Column(sa.TEXT)


def test_create_temporal_options():
    assert hasattr(models.NewStyleModel, 'temporal_options')

    m = models.NewStyleModel(activity=models.Activity(description="Activity Description"))

    assert hasattr(m, 'temporal_options')
    assert m.temporal_options is models.NewStyleModel.temporal_options
<<<<<<< HEAD
    assert isinstance(m.temporal_options, temporal.TemporalOption)
=======
    assert isinstance(m.temporal_options, temporal.ClockedOption)


@pytest.mark.parametrize('table,expected_name,expected_cols,activity_class', (
    (
        sa.Table(
            'bare_table_single_pk_no_activity',
            sa.MetaData(),
            sa.Column('id', sa.Integer, primary_key=True),
            sa.Column('description', sa.Text),
            schema='bare_table_test_schema'
        ),
        'bare_table_single_pk_no_activity_clock',
        {'id', 'tick', 'timestamp', 'entity_id'},
        None
    ),
    (
        sa.Table(
            'bare_table_compositve_pk_no_activity',
            sa.MetaData(),
            sa.Column('num_id', sa.Integer, primary_key=True),
            sa.Column('text_id', sa.Text, primary_key=True),
            sa.Column('description', sa.Text),
            schema='bare_table_test_schema'
        ),
        'bare_table_compositve_pk_no_activity_clock',
        {'id', 'tick', 'timestamp', 'entity_num_id', 'entity_text_id'},
        None
    ),
    (
        sa.Table(
            'bare_table_single_pk_with_activity',
            sa.MetaData(),
            sa.Column('id', sa.Integer, primary_key=True),
            sa.Column('description', sa.Text),
            schema='bare_table_test_schema'
        ),
        'bare_table_single_pk_with_activity_clock',
        {'id', 'tick', 'timestamp', 'entity_id', 'activity_id'},
        models.Activity
    ),
    (
        sa.Table(
            'bare_table_compositve_pk_with_activity',
            sa.MetaData(),
            sa.Column('num_id', sa.Integer, primary_key=True),
            sa.Column('text_id', sa.Text, primary_key=True),
            sa.Column('description', sa.Text),
            schema='bare_table_test_schema'
        ),
        'bare_table_compositve_pk_with_activity_clock',
        {'id', 'tick', 'timestamp', 'entity_num_id', 'entity_text_id', 'activity_id'},
        models.Activity
    )
))
def test_build_clock_table(table, expected_name, expected_cols, activity_class):
    clock_table = temporal.TemporalModel.build_clock_table(
        table,
        table.metadata,
        table.schema,
        activity_class
    )
    assert clock_table.name == expected_name
    assert clock_table.metadata is table.metadata
    assert {c.key for c in clock_table.c} == expected_cols
    for foreign_key in clock_table.foreign_keys:
        references_entity = foreign_key.references(table)
        if activity_class:
            assert foreign_key.references(activity_class.__table__) or references_entity
        else:
            assert references_entity
>>>>>>> 426b3032


def test_creates_clock_model():
    options = models.NewStyleModel.temporal_options

    clock_model = options.clock_model
    assert (clock_model.__table__.name == '%s_clock' % models.NewStyleModel.__table__.name)

    inspected = sa.inspect(clock_model)
    assert 'entity' in inspected.relationships
    entity_rel = inspected.relationships['entity']
    assert entity_rel.target is models.NewStyleModel.__table__


class TestTemporalModelMixin(shared.DatabaseTest):
    @pytest.fixture()
    def newstylemodel(self):
        return models.NewStyleModel(
            description="desc",
            int_prop=1,
            bool_prop=True,
            activity=models.Activity(description="Activity Description"),
            datetime_prop=datetime.datetime.now(datetime.timezone.utc)
        )

    def test_creates_clock_table(self):
        options = models.NewStyleModel.temporal_options

        clock_table = options.clock_model.__table__
        assert self.has_table(
            self.connection,
            clock_table.name,
            schema=clock_table.schema
        )

    def test_create_history_tables(self):
        table_name = models.NewStyleModel.__table__.name
        # sanity check the current state table first
        assert self.has_table(self.connection, table_name, schema=models.SCHEMA)
        # then check the history tables
        assert self.has_table(self.connection, '%s_history_description' % table_name)
        assert self.has_table(self.connection, '%s_history_int_prop' % table_name)
        assert self.has_table(self.connection, '%s_history_bool_prop' % table_name)
        assert self.has_table(self.connection, '%s_history_datetime_prop' % table_name)

    def test_init_adds_clock_tick(self, session, newstylemodel):
        clock_query = session.query(
            models.NewStyleModel.temporal_options.clock_model).count()
        assert clock_query == 0
        assert newstylemodel.clock.count() == 1

        session.add(newstylemodel)
        session.commit()

        t = session.query(models.NewStyleModel).first()
        clock_query = session.query(
            models.NewStyleModel.temporal_options.clock_model)
        assert clock_query.count() == 1
        assert t.vclock == 1
        assert t.clock.count() == 1

        clock = clock_query.first()

        desc_history_model = temporal.get_history_model(
            models.NewStyleModel.description)
        int_prop_history_model = temporal.get_history_model(
            models.NewStyleModel.int_prop)
        bool_prop_history_model = temporal.get_history_model(
            models.NewStyleModel.bool_prop)
        datetime_prop_history_model = temporal.get_history_model(
            models.NewStyleModel.datetime_prop)

        for attr, backref, history_model in [
            ('description', 'description_history', desc_history_model),
            ('int_prop', 'int_prop_history', int_prop_history_model),
            ('bool_prop', 'bool_prop_history', bool_prop_history_model),
            ('datetime_prop', 'datetime_prop_history', datetime_prop_history_model),
        ]:
            backref_history_query = getattr(t, backref)
            clock_query = session.query(history_model).count()
            assert clock_query == 1, "missing entry for %r" % history_model
            assert clock_query == backref_history_query.count()

            backref_history = backref_history_query[0]
            history = session.query(history_model).first()
            assert clock.tick in history.vclock
            assert clock.tick in backref_history.vclock
            assert getattr(history, attr) == getattr(t, attr) == getattr(backref_history, attr)

    def test_date_created(self, session, newstylemodel):
        clock_model = models.NewStyleModel.temporal_options.clock_model
        session.add(newstylemodel)
        session.commit()

        tick = session.query(clock_model).filter_by(tick=1, entity_id=newstylemodel.id).one()
        assert newstylemodel.vclock == 1
        assert newstylemodel.clock.count() == 1
        assert newstylemodel.date_created == tick.timestamp

    def test_date_modified(self, session, newstylemodel):
        clock_model = models.NewStyleModel.temporal_options.clock_model
        session.add(newstylemodel)
        session.commit()

        first_tick = session.query(clock_model).filter_by(tick=1, entity_id=newstylemodel.id).one()
        assert newstylemodel.vclock == 1
        assert newstylemodel.clock.count() == 1
        assert newstylemodel.date_created == first_tick.timestamp

        activity = models.Activity(description="Activity Description #2")
        with newstylemodel.clock_tick(activity=activity):
            newstylemodel.description = "this is new"

        session.commit()

        second_tick = session.query(clock_model).filter_by(tick=1, entity_id=newstylemodel.id).one()
        assert newstylemodel.vclock == 2
        assert newstylemodel.clock.count() == 2
        assert newstylemodel.date_created == first_tick.timestamp
        assert newstylemodel.date_modified == second_tick.timestamp

    def test_clock_tick_editing(self, session, newstylemodel):
        clock_model = models.NewStyleModel.temporal_options.clock_model

        session.add(newstylemodel)
        session.commit()

        activity = models.Activity(description="Activity Description #2")
        with newstylemodel.clock_tick(activity=activity):
            newstylemodel.description = "this is new"
            newstylemodel.int_prop = 2
            newstylemodel.bool_prop = False
            newstylemodel.datetime_prop = datetime.datetime(2017, 2, 10)

        session.commit()

        t = session.query(models.NewStyleModel).first()
        clock_query = session.query(clock_model)
        assert clock_query.count() == 2

        create_clock = clock_query.first()
        update_clock = clock_query.order_by(
            clock_model.timestamp.desc()).first()
        assert create_clock.timestamp == t.date_created
        assert update_clock.timestamp == t.date_modified

        assert t.vclock == 2
        assert t.clock.count() == 2

        clock = (
            clock_query
            .order_by(clock_model.tick.desc())
            .first())
        for history_model in (models.NewStyleModel
                              .temporal_options.history_models.values()):
            clock_query = session.query(history_model).count()
            assert clock_query == 2

            history = (
                session.query(history_model)
                .order_by(history_model.vclock.desc()).first())
            assert clock.tick in history.vclock

    def test_disallaw_same_tick_for_same_entity(self, session, newstylemodel):
        clock_model = models.NewStyleModel.temporal_options.clock_model

        session.add(newstylemodel)
        session.commit()

        first_tick = session.query(clock_model).first()
        duplicate_tick = clock_model(
            tick=first_tick.tick,
            entity_id=first_tick.entity_id,
            activity=models.Activity(description="Inserting a duplicate"),
        )
        session.add(duplicate_tick)
        with pytest.raises(sa_exc.IntegrityError):
            session.commit()<|MERGE_RESOLUTION|>--- conflicted
+++ resolved
@@ -25,81 +25,7 @@
 
     assert hasattr(m, 'temporal_options')
     assert m.temporal_options is models.NewStyleModel.temporal_options
-<<<<<<< HEAD
     assert isinstance(m.temporal_options, temporal.TemporalOption)
-=======
-    assert isinstance(m.temporal_options, temporal.ClockedOption)
-
-
-@pytest.mark.parametrize('table,expected_name,expected_cols,activity_class', (
-    (
-        sa.Table(
-            'bare_table_single_pk_no_activity',
-            sa.MetaData(),
-            sa.Column('id', sa.Integer, primary_key=True),
-            sa.Column('description', sa.Text),
-            schema='bare_table_test_schema'
-        ),
-        'bare_table_single_pk_no_activity_clock',
-        {'id', 'tick', 'timestamp', 'entity_id'},
-        None
-    ),
-    (
-        sa.Table(
-            'bare_table_compositve_pk_no_activity',
-            sa.MetaData(),
-            sa.Column('num_id', sa.Integer, primary_key=True),
-            sa.Column('text_id', sa.Text, primary_key=True),
-            sa.Column('description', sa.Text),
-            schema='bare_table_test_schema'
-        ),
-        'bare_table_compositve_pk_no_activity_clock',
-        {'id', 'tick', 'timestamp', 'entity_num_id', 'entity_text_id'},
-        None
-    ),
-    (
-        sa.Table(
-            'bare_table_single_pk_with_activity',
-            sa.MetaData(),
-            sa.Column('id', sa.Integer, primary_key=True),
-            sa.Column('description', sa.Text),
-            schema='bare_table_test_schema'
-        ),
-        'bare_table_single_pk_with_activity_clock',
-        {'id', 'tick', 'timestamp', 'entity_id', 'activity_id'},
-        models.Activity
-    ),
-    (
-        sa.Table(
-            'bare_table_compositve_pk_with_activity',
-            sa.MetaData(),
-            sa.Column('num_id', sa.Integer, primary_key=True),
-            sa.Column('text_id', sa.Text, primary_key=True),
-            sa.Column('description', sa.Text),
-            schema='bare_table_test_schema'
-        ),
-        'bare_table_compositve_pk_with_activity_clock',
-        {'id', 'tick', 'timestamp', 'entity_num_id', 'entity_text_id', 'activity_id'},
-        models.Activity
-    )
-))
-def test_build_clock_table(table, expected_name, expected_cols, activity_class):
-    clock_table = temporal.TemporalModel.build_clock_table(
-        table,
-        table.metadata,
-        table.schema,
-        activity_class
-    )
-    assert clock_table.name == expected_name
-    assert clock_table.metadata is table.metadata
-    assert {c.key for c in clock_table.c} == expected_cols
-    for foreign_key in clock_table.foreign_keys:
-        references_entity = foreign_key.references(table)
-        if activity_class:
-            assert foreign_key.references(activity_class.__table__) or references_entity
-        else:
-            assert references_entity
->>>>>>> 426b3032
 
 
 def test_creates_clock_model():
